--- conflicted
+++ resolved
@@ -11,26 +11,9 @@
         <xi:include href="interface/all_joints_mc.xml" />
         <xi:include href="interface/head_imu.xml" />
         <xi:include href="interface/mas-remapper.xml" />
-<<<<<<< HEAD
-        <xi:include href="interface/left_front_ft_client.xml" />
-        <xi:include href="interface/left_rear_ft_client.xml" />
-        <xi:include href="interface/right_front_ft_client.xml" />
-        <xi:include href="interface/right_rear_ft_client.xml" />
-        <xi:include href="interface/right_arm_ft_client.xml" />
-        <xi:include href="interface/left_arm_ft_client.xml" />
-        <xi:include href="interface/right_upper_leg_ft_client.xml" />
-        <xi:include href="interface/left_front_wrench_client.xml" />
-        <xi:include href="interface/left_rear_wrench_client.xml" />
-        <xi:include href="interface/right_front_wrench_client.xml" />
-        <xi:include href="interface/right_rear_wrench_client.xml" />
-        <xi:include href="interface/right_arm_wrench_client.xml" />
-        <xi:include href="interface/left_arm_wrench_client.xml" />
-        <xi:include href="interface/right_upper_leg_wrench_client.xml" />
-        <xi:include href="interface/webcams.xml" />
-=======
         <xi:include href="interface/ft_clients.xml" />
         <xi:include href="interface/wrench_clients.xml" />
->>>>>>> e8b99889
+        <xi:include href="interface/webcams.xml" />
         <xi:include href="./yarp-robot-logger.xml" />
     </devices>
 </robot>